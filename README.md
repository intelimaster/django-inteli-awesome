--- conflicted
+++ resolved
@@ -6,14 +6,7 @@
 </div>
 
 # Awesome Django
-<<<<<<< HEAD
 > A curated list of awesome things related to Django. Maintained by <a rel="" href="https://github.com/wsvincent">William Vincent</a> and <a rel="" href="https://github.com/jefftriplett">Jeff Triplett</a>.
-=======
-
-> A curated list of awesome things related to Django.
-
-Maintained by [William Vincent](https://github.com/wsvincent) and [Jeff Triplett](https://github.com/jefftriplett).
->>>>>>> 4f8f6527
 
 Please consider supporting Django by making a donation to the <a rel="sponsored" href="https://www.djangoproject.com/fundraising/">Django Software Foundation</a>,
 sponsoring via <a rel="sponsored" href="https://github.com/sponsors/django">GitHub Sponsors</a>,
